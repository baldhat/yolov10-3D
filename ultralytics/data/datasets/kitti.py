# Ultralytics YOLO 🚀, AGPL-3.0 license
import os

import cv2
import torch
import pathlib
from ultralytics.data.datasets.decode_helper import  *
from ultralytics.data.datasets.kitti_eval import eval_from_scrach

import torch.utils.data as data
from PIL import Image

from ultralytics.data.utils import angle2class
from ultralytics.data.datasets.kitti_utils import get_objects_from_label, Calibration, get_affine_transform, affine_transform

from ultralytics.utils.ops import  xyxy2xywh, xywh2xyxy


class KITTIDataset(data.Dataset):
    def __init__(self, image_file_path, mode, args):
        np.random.seed(args.seed)
        # basic configuration
        self.max_objs = 50
        self.class_name = ['Car', 'Pedestrian', 'Cyclist']
        self.cls2train_id = {'Car': 0, 'Pedestrian': 1, 'Cyclist': 2}
        self.resolution = np.array([1280, 384])  # W * H
        self.use_3d_center = True  # cfg['use_3d_center']
        self.load_depth_maps = args.load_depth_maps
        self.use_camera_dis = args.cam_dis
        self.writelist = ['Car' ,'Pedestrian' ,'Cyclist']

        '''    
        ['Car': np.array([3.88311640418,1.62856739989,1.52563191462]),
         'Pedestrian': np.array([0.84422524,0.66068622,1.76255119]),
         'Cyclist': np.array([1.76282397,0.59706367,1.73698127])] 
        '''
        ##h,l,w
        self.cls_mean_size = np.array([
            [1.52563191462, 1.62856739989, 3.88311640418],
            [1.76255119, 0.66068622, 0.84422524],
            [1.73698127, 0.59706367, 1.76282397]])

        # data split loading
        assert mode in ['train', 'val', 'trainval', 'test']
        self.split = mode
        self.mode = mode
        root_dir = pathlib.Path(image_file_path).parent.parent
        split_dir = image_file_path
        self.idx_list = [x.strip() for x in open(split_dir).readlines()]

        # path configuration
        self.data_dir = os.path.join(root_dir, 'testing' if self.mode == 'test' else 'training')
        self.image_dir = os.path.join(self.data_dir, 'image_2')
        self.depth_dir = os.path.join(root_dir, 'deepseg', "training", "image_2")
        self.calib_dir = os.path.join(self.data_dir, 'calib')
        self.label_dir = os.path.join(self.data_dir, 'label_2')

        self.im_files = self.get_im_files()
        self.labels = self.get_labels()

        # data augmentation configuration
        self.data_augmentation = True if self.mode in ['train', 'trainval'] else False
        self.random_flip = args.fliplr
        self.random_crop = args.random_crop
        self.scale = args.scale
        self.min_scale = args.min_scale
        self.max_scale = args.max_scale
        self.shift = args.translate
        self.mixup = args.mixup
        self.max_depth_threshold = args.max_depth_threshold
        self.min_depth_thres = args.min_depth_threshold

        os.environ["OPENCV_IO_ENABLE_OPENEXR"] = "1"

    def get_image(self, idx):
        img_file = os.path.join(self.image_dir, '%06d.png' % idx)
        assert os.path.exists(img_file)
        return Image.open(img_file)  # (H, W, 3) RGB mode

    def get_label(self, idx):
        label_file = os.path.join(self.label_dir, '%06d.txt' % idx)
        assert os.path.exists(label_file)
        return get_objects_from_label(label_file)

    def get_segmentation(self, idx):
        segmentation_file = os.path.join(self.depth_dir, '%06d_seg.png' % idx)
        assert os.path.exists(segmentation_file)
        return Image.fromarray(cv2.imread(segmentation_file, -1))

    def get_depth_map(self, idx):
        depth_file = os.path.join(self.depth_dir, '%06d_depth.exr' % idx)
        assert os.path.exists(depth_file)
        file = cv2.imread(depth_file, -1)
        return Image.fromarray(np.where(file <= 0, self.max_depth_threshold + 1, file))


    def get_labels(self):
        labels = [self.get_label(int(idx)) for idx in self.idx_list]
        labels = [item for sublist in labels for item in sublist]
        labels = [item for item in labels if item.cls_type in self.writelist]
        return labels

    def get_calib(self, idx):
        calib_file = os.path.join(self.calib_dir, '%06d.txt' % idx)
        assert os.path.exists(calib_file)
        return Calibration(calib_file)

    def get_im_files(self):
        return [os.path.join(self.image_dir, '%06d.png' % int(idx)) for idx in self.idx_list]

    def __len__(self):
        return self.idx_list.__len__()

    def __getitem__(self, item):
        #  ============================   get inputs   ===========================
        index = int(self.idx_list[item])  # index mapping, get real data id
        ori_img = self.get_image(index)
        img = ori_img
        img_size = np.array(ori_img.size)
        if self.split != 'test':
            dst_W, dst_H = img_size

            if self.load_depth_maps:
                depth_maps = []
                seg_mask = self.get_segmentation(index)

        # data augmentation for image
        center = np.array(img_size) / 2
        crop_size = img_size
        random_crop_flag, random_flip_flag = False, False
        random_mix_flag = False
        calib = self.get_calib(index)
        scale = 1

        if self.data_augmentation:
            if np.random.random() < 0.5 and self.mixup:
                random_mix_flag = True

            if np.random.random() < self.random_flip:
                random_flip_flag = True
                img = img.transpose(Image.FLIP_LEFT_RIGHT)
                if self.load_depth_maps:
                    seg_mask = seg_mask.transpose(Image.FLIP_LEFT_RIGHT)

            if np.random.random() < self.random_crop:
                random_crop_flag = True
                # scale = np.clip(np.random.randn() * self.scale + 1, 1 - self.scale, 1 + self.scale)
                scale_variance = (self.max_scale - self.min_scale) / 2
                scale_mean = (self.max_scale + self.min_scale) / 2
                scale = np.clip(np.random.randn() * scale_variance + scale_mean, self.min_scale, self.max_scale)
                crop_size = img_size * scale
                shift_0 = img_size[0] * np.clip(np.random.randn() * self.shift, -2 * self.shift, 2 * self.shift)
                shift_1 = img_size[1] * np.clip(np.random.randn() * self.shift, -2 * self.shift, 2 * self.shift)
                center[0] += shift_0
                center[1] += shift_1

        if random_mix_flag == True:
            count_num = 0
            random_mix_flag = False
            while count_num < 50:
                count_num += 1
                random_index = np.random.randint(len(self.idx_list))
                random_index = int(self.idx_list[random_index])
                calib_temp = self.get_calib(random_index)

                if calib_temp.cu == calib.cu and calib_temp.cv == calib.cv and calib_temp.fu == calib.fu and calib_temp.fv == calib.fv:
                    img_temp = self.get_image(random_index)
                    if self.load_depth_maps:
                        seg_mask_tmp = self.get_segmentation(random_index)
                    img_size_temp = np.array(img.size)
                    dst_W_temp, dst_H_temp = img_size_temp
                    if dst_W_temp == dst_W and dst_H_temp == dst_H:
                        objects_1 = self.get_label(index)
                        objects_2 = self.get_label(random_index)
                        if len(objects_1) + len(objects_2) < self.max_objs:
                            random_mix_flag = True
                            if random_flip_flag == True:
                                img_temp = img_temp.transpose(Image.FLIP_LEFT_RIGHT)
                                if self.load_depth_maps:
<<<<<<< HEAD
                                    depth_map_temp = depth_map_temp.transpose(Image.FLIP_LEFT_RIGHT)

                            img_blend = Image.blend(img, img_temp, alpha=0.5)
                            img = img_blend
                            if self.load_depth_maps:
                                depth_map_temp_np = np.array(depth_map_temp)
                                depth_map_np = np.array(depth_map)
                                depth_map = Image.fromarray(np.minimum(depth_map_temp_np, depth_map_np))
=======
                                    seg_mask_tmp = seg_mask_tmp.transpose(Image.FLIP_LEFT_RIGHT)
                            img = Image.blend(img, img_temp, alpha=0.5)
>>>>>>> 8b07c067
                            break

        # add affine transformation for 2d images.
        trans, trans_inv = get_affine_transform(center, crop_size, 0, self.resolution, inv=1)
        img = img.transform(tuple(self.resolution.tolist()),
                            method=Image.AFFINE,
                            data=tuple(trans_inv.reshape(-1).tolist()),
                            resample=Image.BILINEAR)
        if self.load_depth_maps:
            seg_mask = np.array(seg_mask.transform(tuple(self.resolution.tolist()),
                                    method=Image.AFFINE,
                                    data=tuple(trans_inv.reshape(-1).tolist()),
                                    resample=Image.NEAREST, fillcolor=51))
            if random_mix_flag == True:
                seg_mask_tmp = np.array(seg_mask_tmp.transform(tuple(self.resolution.tolist()),
                                            method=Image.AFFINE,
                                            data=tuple(trans_inv.reshape(-1).tolist()),
                                            resample=Image.NEAREST, fillcolor=51))

        # image encoding
        img = np.array(img).astype(np.float32) / 255.0
        img = img.transpose(2, 0, 1)  # C * H * W

        #  ============================   get labels   ==============================
        gt_boxes_2d = []
        gt_cls = []
        gt_center_2d = []
        gt_center_3d = []
        gt_size_2d = []
        gt_size_3d = []
        gt_depth = []
        gt_heading_bin = []
        gt_heading_res = []

        if self.split != 'test':
            objects = self.get_label(index)
            # data augmentation for labels
            if random_flip_flag:
                calib.flip(img_size)
                for object in objects:
                    [x1, _, x2, _] = object.box2d
                    object.box2d[0], object.box2d[2] = img_size[0] - x2, img_size[0] - x1
                    object.ry = np.pi - object.ry
                    object.pos[0] *= -1
                    if object.ry > np.pi:  object.ry -= 2 * np.pi
                    if object.ry < -np.pi: object.ry += 2 * np.pi

            object_num = len(objects) if len(objects) < self.max_objs else self.max_objs

            count = 0
            for i in range(object_num):
                # filter objects by writelist
                if objects[i].cls_type not in self.writelist:
                    continue

                # filter inappropriate samples by difficulty
                if objects[i].level_str == 'UnKnown' or (objects[i].pos[-1] * scale < self.min_depth_thres):
                    continue

                if objects[i].trucation > 0.5 or objects[i].occlusion > 2:
                    continue

                # process 2d bbox & get 2d center
                bbox_2d = objects[i].box2d.copy()
                # add affine transformation for 2d boxes.
                bbox_2d[:2] = affine_transform(bbox_2d[:2], trans)
                bbox_2d[2:] = affine_transform(bbox_2d[2:], trans)

                bbox_2d_ = np.copy(bbox_2d)
                bbox_2d_[:2] = bbox_2d[:2]
                bbox_2d_[2:] = bbox_2d[2:]
                bbox_2d_ = xyxy2xywh(bbox_2d_)
                gt_size_2d_ = bbox_2d_[2:]
                center_2d = np.array([(bbox_2d[0] + bbox_2d[2]) / 2, (bbox_2d[1] + bbox_2d[3]) / 2],
                                     dtype=np.float32)  # W * H

                # process 3d bbox & get 3d center
                center_3d = objects[i].pos + [0, -objects[i].h / 2, 0]  # real 3D center in 3D space
                r_center_3d = center_3d.reshape(-1, 3)  # shape adjustment (N, 3)
                center_3d, _ = calib.rect_to_img(r_center_3d)  # project 3D center to image plane
                center_3d = center_3d[0]  # shape adjustment
                center_3d = affine_transform(center_3d.reshape(-1), trans)
                gt_center_3d_ = center_3d.copy()

                # generate the center of gaussian heatmap [optional: 3d center or 2d center]
                center_heatmap = center_3d.astype(np.int32)
                if center_heatmap[0] < 0 or center_heatmap[0] >= self.resolution[0]: continue
                if center_heatmap[1] < 0 or center_heatmap[1] >= self.resolution[1]: continue

                # encoding depth
                depth = objects[i].pos[-1]
                depth *= scale
                if depth > self.max_depth_threshold:
                    continue

                cls_id = self.cls2train_id[objects[i].cls_type]
                gt_cls.append([cls_id])
                gt_boxes_2d.append(bbox_2d_)
                gt_center_3d.append(gt_center_3d_)
                gt_center_2d.append(center_2d)
                gt_size_2d.append(gt_size_2d_)

                if self.load_depth_maps:
                    depth_maps.append(np.where(seg_mask == objects[i].line_index, depth, 1000))

                # encoding heading angle
                # heading_angle = objects[i].alpha
                heading_angle = calib.ry2alpha(objects[i].ry, (objects[i].box2d[0] + objects[i].box2d[2]) / 2)
                if heading_angle > np.pi:  heading_angle -= 2 * np.pi  # check range
                if heading_angle < -np.pi: heading_angle += 2 * np.pi

                heading_bin, heading_res = angle2class(heading_angle)
                gt_heading_bin.append(heading_bin)
                gt_heading_res.append(heading_res)

                s3d = (np.array([objects[i].h, objects[i].w, objects[i].l], dtype=np.float32)
                       - self.cls_mean_size[self.cls2train_id[objects[i].cls_type]])
                gt_size_3d.append(s3d)

                if self.use_camera_dis:
                    r_center_3d *= scale
                    dep = np.linalg.norm(r_center_3d)
                    gt_depth.append(dep)
                else:
                    gt_depth.append(depth)

            if random_mix_flag == True:
                # if False:
                objects = self.get_label(random_index)
                # data augmentation for labels
                if random_flip_flag:
                    for object in objects:
                        [x1, _, x2, _] = object.box2d
                        object.box2d[0], object.box2d[2] = img_size[0] - x2, img_size[0] - x1
                        object.ry = np.pi - object.ry
                        object.pos[0] *= -1
                        if object.ry > np.pi:  object.ry -= 2 * np.pi
                        if object.ry < -np.pi: object.ry += 2 * np.pi
                object_num_temp = len(objects) if len(objects) < (self.max_objs - object_num) else (
                        self.max_objs - object_num)
                for i in range(object_num_temp):
                    if objects[i].cls_type not in self.writelist:
                        continue

                    if objects[i].level_str == 'UnKnown' or (objects[i].pos[-1] * scale < self.min_depth_thres):
                        continue

                    if objects[i].trucation > 0.5 or objects[i].occlusion > 2:
                        continue

                    # process 2d bbox & get 2d center
                    bbox_2d = objects[i].box2d.copy()
                    # add affine transformation for 2d boxes.
                    bbox_2d[:2] = affine_transform(bbox_2d[:2], trans)
                    bbox_2d[2:] = affine_transform(bbox_2d[2:], trans)

                    bbox_2d_ = np.copy(bbox_2d)
                    bbox_2d_[:2] = bbox_2d[:2]
                    bbox_2d_[2:] = bbox_2d[2:]
                    bbox_2d_ = xyxy2xywh(bbox_2d_)
                    gt_size_2d_ = bbox_2d_[2:]
                    center_2d = np.array([(bbox_2d[0] + bbox_2d[2]) / 2, (bbox_2d[1] + bbox_2d[3]) / 2],
                                         dtype=np.float32)  # W * H

                    # process 3d bbox & get 3d center
                    center_3d = objects[i].pos + [0, -objects[i].h / 2, 0]  # real 3D center in 3D space
                    r_center_3d = center_3d.reshape(-1, 3)  # shape adjustment (N, 3)
                    center_3d, _ = calib.rect_to_img(r_center_3d)  # project 3D center to image plane
                    center_3d = center_3d[0]  # shape adjustment
                    center_3d = affine_transform(center_3d.reshape(-1), trans)

                    # generate the center of gaussian heatmap [optional: 3d center or 2d center]
                    center_heatmap = center_3d.astype(np.int32)
                    if center_heatmap[0] < 0 or center_heatmap[0] >= self.resolution[0]: continue
                    if center_heatmap[1] < 0 or center_heatmap[1] >= self.resolution[1]: continue
                    # encoding depth
                    depth = objects[i].pos[-1]
                    depth *= scale
                    if depth > self.max_depth_threshold:
                        continue

                    cls_id = self.cls2train_id[objects[i].cls_type]
                    gt_cls.append([cls_id])
                    gt_boxes_2d.append(bbox_2d_)
                    gt_center_3d.append(center_3d)
                    gt_center_2d.append(center_2d)
                    gt_size_2d.append(gt_size_2d_)

                    # encoding heading angle
                    heading_angle = calib.ry2alpha(objects[i].ry, (objects[i].box2d[0] + objects[i].box2d[2]) / 2)
                    if heading_angle > np.pi:  heading_angle -= 2 * np.pi  # check range
                    if heading_angle < -np.pi: heading_angle += 2 * np.pi
                    heading_bin, heading_res = angle2class(heading_angle)
                    gt_heading_bin.append(heading_bin)
                    gt_heading_res.append(heading_res)

                    s3d = (np.array([objects[i].h, objects[i].w, objects[i].l], dtype=np.float32)
                           - self.cls_mean_size[self.cls2train_id[objects[i].cls_type]])
                    gt_size_3d.append(s3d)

                    if self.load_depth_maps:
                        depth_maps.append(np.where(seg_mask_tmp == objects[i].line_index, depth, 1000))

                    if self.use_camera_dis:
                        r_center_3d *= scale
                        dep = np.linalg.norm(r_center_3d)
                        gt_depth.append(dep)
                    else:
                        gt_depth.append(depth)

        inputs = torch.tensor(img)
        info = {'img_id': index,
                'img_size': img_size,
                'trans_inv': trans_inv}

        if len(gt_boxes_2d) > 0:
            # We need xywh in [0, 1]
            bboxes = torch.clip(torch.tensor(np.array(gt_boxes_2d) / self.resolution[[0, 1, 0, 1]]), 0, 1)
        else:
            bboxes = torch.empty(0)
        ratio_pad = np.array([self.resolution /img_size, np.array([0, 0])])
        calib = torch.tensor(np.array([calib.cu * ratio_pad[0, 0], calib.cv * ratio_pad[0, 1],
                                       calib.fu * ratio_pad[0, 0], calib.fv * ratio_pad[0, 1],
                                       calib.tx * ratio_pad[0, 0], calib.ty * ratio_pad[0, 1]]))
<<<<<<< HEAD

        if scale >= 1.0:
            depth_map = torch.tensor(
                np.where(depth_map  * scale >= self.max_depth_threshold, 0, depth_map * scale)) if self.load_depth_maps else torch.empty(1)
        else:
            depth_map = torch.tensor(np.where(depth_map >= self.max_depth_threshold, 0, depth_map)) * scale if self.load_depth_maps else torch.empty(1)
=======
        if self.load_depth_maps:
            if len(depth_maps) == 0:
                depth_map = torch.tensor(np.zeros_like(seg_mask))
            else:
                depth_map = depth_maps[0]
                for map_ in depth_maps:
                    depth_map = np.minimum(depth_map, map_)
                depth_map = torch.tensor(depth_map)
                depth_map = torch.where(depth_map > self.max_depth_threshold, 0, depth_map)
        else:
            depth_map = torch.empty(1)
>>>>>>> 8b07c067

        return {
            "img": inputs,
            "ori_img": ori_img,
            "calib": calib,
            "info": info,
            "cls": torch.tensor(np.array(gt_cls)),
            "bboxes": bboxes,
            "batch_idx": torch.zeros(len(gt_boxes_2d)), # Used during collate_fn
            "im_file": '%06d.txt' % info["img_id"],
            "ori_shape": info["img_size"][::-1], # this one is (height, width)
            "ratio_pad": torch.tensor(ratio_pad),
            "center_2d": torch.tensor(np.array(gt_center_2d)),
            "center_3d": torch.tensor(np.array(gt_center_3d)),
            "size_2d": torch.tensor(np.array(gt_size_2d)),
            "size_3d": torch.tensor(np.array(gt_size_3d)),
            "depth": torch.tensor(np.array(gt_depth)),
            "depth_map": depth_map,
            "mean_sizes": torch.tensor(self.cls_mean_size),
            "heading_bin": torch.tensor(np.array(gt_heading_bin)),
            "heading_res": torch.tensor(np.array(gt_heading_res)),
            "mixed": torch.tensor(np.array(random_mix_flag, dtype=np.uint8))
        }

    def get_stats(self, results, save_dir):
        self.save_results(results, output_dir=save_dir)
        result = eval_from_scrach(
            self.label_dir,
            os.path.join(save_dir, 'preds'),
            ap_mode=40)
        return result["3d@0.70"][1]

    def save_results(self, results, output_dir='./outputs'):
        output_dir = os.path.join(output_dir, 'preds')
        os.makedirs(output_dir, exist_ok=True)
        for img_file in results.keys():
            out_path = os.path.join(output_dir, img_file)
            f = open(out_path, 'w')
            for i in range(len(results[img_file])):
                class_name = self.class_name[int(results[img_file][i][0])]
                f.write('{} 0.0 0'.format(class_name))
                for j in range(1, len(results[img_file][i])):
                    f.write(' {:.2f}'.format(results[img_file][i][j]))
                f.write('\n')
            f.close()

    def decode_batch_eval(self, batch, calibs, undo_augment=True):
        return self.decode_batch(batch, calibs, undo_augment=undo_augment)

    def decode_batch(self, batch, calibs, undo_augment=True):
        results = {}
        for i in range(batch["img"].shape[0]):
            targets = []
            mask = batch["batch_idx"] == i
            num_targets = mask.sum()
            for j in range(num_targets):
                cls_id = batch["cls"][mask][j].item()

                bbox = batch["bboxes"][mask][j].cpu().numpy()
                x = bbox[0] * batch["ori_shape"][i][1]  # Always in ori frame because calib is defined there
                bbox = (xywh2xyxy(bbox) * batch["ori_shape"][i][[1, 0, 1, 0]]).tolist()

                dimensions = batch["size_3d"][mask][j].cpu().numpy()
                dimensions += self.cls_mean_size[int(cls_id)]

                depth = batch["depth"][mask][j].cpu().numpy()

                if undo_augment:
                    x3d = batch["center_3d"][mask][j, 0].cpu().numpy()
                    y3d = batch["center_3d"][mask][j, 1].cpu().numpy()
                    c3d = affine_transform(np.array([x3d, y3d]), np.array(batch["info"][i]["trans_inv"]))
                    if self.use_camera_dis:
                        locations = calibs[i].camera_dis_to_rect(c3d[0], c3d[1], depth).reshape(-1)
                    else:
                        locations = calibs[i].img_to_rect(c3d[0], c3d[1], depth).reshape(-1)
                else:
                    x3d = batch["center_3d"][mask][j, 0].cpu().numpy() / batch["ratio_pad"][i][0, 0]
                    y3d = batch["center_3d"][mask][j, 1].cpu().numpy() / batch["ratio_pad"][i][0, 1]
                    if self.use_camera_dis:
                        locations = calibs[i].camera_dis_to_rect(x3d, y3d, depth).reshape(-1)
                    else:
                        locations = calibs[i].img_to_rect(x3d, y3d, depth).reshape(-1)
                locations[1] += dimensions[0] / 2

                hd_bin, hd_res = batch["heading_bin"][mask][j].item(), batch["heading_res"][mask][j].item()
                alpha = class2angle(hd_bin, hd_res, to_label_format=True)
                ry = calibs[i].alpha2ry(alpha, x)

                score = 1

                targets.append([cls_id, alpha] + bbox + dimensions.tolist() + locations.tolist() + [ry, score])

            results[batch["im_file"][i]] = targets
        return results

    def decode_preds_eval(self, preds, calibs, im_files, ratio_pad, inv_trans, undo_augment=True,
                          threshold=0.001):
        return self.decode_preds(preds, calibs, im_files, ratio_pad, inv_trans, undo_augment=undo_augment, threshold=threshold)

    def decode_preds(self, preds, calibs, im_files, ratio_pad, inv_trans, undo_augment=True,
                     threshold=0.001):
        preds = preds.detach().cpu()
        bbox, pred_center3d, pred_s3d, pred_hd, pred_dep, pred_dep_un, scores, labels = preds.split(
            (4, 2, 3, 24, 1, 1, 1, 1), dim=-1)

        pred_bin = pred_hd[..., :12]
        pred_res = pred_hd[..., 12:]
        bins = pred_bin.argmax(dim=-1)
        idx = torch.nn.functional.one_hot(pred_bin.max(dim=-1, keepdim=True)[1], num_classes=12).squeeze(-2)
        res = pred_res[idx.bool()].view(bins.shape)
        alphas = bin2angle(bins, res)

        scores = scores.sigmoid()

        results = {}
        for i, img in enumerate(preds):
            targets = []
            for j, pred in enumerate(img):
                cls_id = labels[i, j].item()

                bbox_ = (bbox[i, j].numpy() / ratio_pad[i][0][[0, 1, 0, 1]]).tolist()
                x = (bbox_[0] + bbox_[2]) / 2

                dimensions = pred_s3d[i, j].numpy()
                dimensions += self.cls_mean_size[int(cls_id)]

                depth = pred_dep[i, j].numpy()
                sigma = torch.exp(-pred_dep_un[i, j]).item()

                if undo_augment:
                    x3d = pred_center3d[i, j, 0].numpy()
                    y3d = pred_center3d[i, j, 1].numpy()
                    c3d = affine_transform(np.array([x3d, y3d]), np.array(inv_trans[i]))
                    if self.use_camera_dis:
                        locations = calibs[i].camera_dis_to_rect(c3d[0], c3d[1], depth).reshape(-1)
                    else:
                        locations = calibs[i].img_to_rect(c3d[0], c3d[1], depth).reshape(-1)
                else:
                    x3d = pred_center3d[i, j, 0].numpy() * 1242 / 1280.0
                    y3d = pred_center3d[i, j, 1].numpy() * 375 / 384.0
                    if self.use_camera_dis:
                        locations = calibs[i].camera_dis_to_rect(x3d, y3d, depth).reshape(-1)
                    else:
                        locations = calibs[i].img_to_rect(x3d, y3d, depth).reshape(-1)
                locations[1] += dimensions[0] / 2

                alpha = alphas[i, j].item()
                ry = calibs[i].alpha2ry(alpha, x)

                score = scores[i, j].item() * sigma
                if score < threshold:
                    continue

                targets.append([cls_id, alpha] + bbox_ + dimensions.tolist() + locations.tolist() + [ry, score])

            results[im_files[i]] = targets
        return results

    @staticmethod
    def collate_fn(batch):
        """Collates data samples into batches."""
        new_batch = {}
        keys = batch[0].keys()
        values = list(zip(*[list(b.values()) for b in batch]))
        for i, k in enumerate(keys):
            value = values[i]
            if k in ["img", "coord_range", "ratio_pad", "calib", "mixed", "depth_map"]:
                value = torch.stack(value, 0)
            if k in ["bboxes", "cls", "depth", "center_3d", "center_2d", "size_2d", "heading_bin",
                     "heading_res", "size_3d"]:
                value = torch.cat(value, 0)
            if k not in ["mean_sizes"]:
                new_batch[k] = value
            else:
                new_batch[k] = batch[0][k]
        new_batch["batch_idx"] = list(new_batch["batch_idx"])
        for j in range(len(new_batch["batch_idx"])):
            new_batch["batch_idx"][j] += j  # add target image index for build_targets()
        new_batch["batch_idx"] = torch.cat(new_batch["batch_idx"], 0)
        return new_batch<|MERGE_RESOLUTION|>--- conflicted
+++ resolved
@@ -177,19 +177,8 @@
                             if random_flip_flag == True:
                                 img_temp = img_temp.transpose(Image.FLIP_LEFT_RIGHT)
                                 if self.load_depth_maps:
-<<<<<<< HEAD
-                                    depth_map_temp = depth_map_temp.transpose(Image.FLIP_LEFT_RIGHT)
-
-                            img_blend = Image.blend(img, img_temp, alpha=0.5)
-                            img = img_blend
-                            if self.load_depth_maps:
-                                depth_map_temp_np = np.array(depth_map_temp)
-                                depth_map_np = np.array(depth_map)
-                                depth_map = Image.fromarray(np.minimum(depth_map_temp_np, depth_map_np))
-=======
                                     seg_mask_tmp = seg_mask_tmp.transpose(Image.FLIP_LEFT_RIGHT)
                             img = Image.blend(img, img_temp, alpha=0.5)
->>>>>>> 8b07c067
                             break
 
         # add affine transformation for 2d images.
@@ -414,14 +403,7 @@
         calib = torch.tensor(np.array([calib.cu * ratio_pad[0, 0], calib.cv * ratio_pad[0, 1],
                                        calib.fu * ratio_pad[0, 0], calib.fv * ratio_pad[0, 1],
                                        calib.tx * ratio_pad[0, 0], calib.ty * ratio_pad[0, 1]]))
-<<<<<<< HEAD
-
-        if scale >= 1.0:
-            depth_map = torch.tensor(
-                np.where(depth_map  * scale >= self.max_depth_threshold, 0, depth_map * scale)) if self.load_depth_maps else torch.empty(1)
-        else:
-            depth_map = torch.tensor(np.where(depth_map >= self.max_depth_threshold, 0, depth_map)) * scale if self.load_depth_maps else torch.empty(1)
-=======
+
         if self.load_depth_maps:
             if len(depth_maps) == 0:
                 depth_map = torch.tensor(np.zeros_like(seg_mask))
@@ -433,7 +415,6 @@
                 depth_map = torch.where(depth_map > self.max_depth_threshold, 0, depth_map)
         else:
             depth_map = torch.empty(1)
->>>>>>> 8b07c067
 
         return {
             "img": inputs,
