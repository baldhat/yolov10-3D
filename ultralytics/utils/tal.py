--- conflicted
+++ resolved
@@ -363,11 +363,7 @@
         eps (float): A small value to prevent division by zero.
     """
 
-<<<<<<< HEAD
-    def __init__(self, topk=13, num_classes=80, alpha=1.0, beta=6.0, eps=1e-9, use_3d=True, kps_dist_metric="l2"):
-=======
-    def __init__(self, topk=8, num_classes=3, alpha=0.5, beta=3.0, gamma=3.0, eps=1e-9, use_3d=True):
->>>>>>> b6fee615
+    def __init__(self, topk=8, num_classes=3, alpha=0.5, beta=3.0, gamma=3.0, eps=1e-9, use_3d=True, kps_dist_metric="l1"):
         """Initialize a TaskAlignedAssigner object with customizable hyperparameters."""
         super().__init__()
         self.topk = topk
