--- conflicted
+++ resolved
@@ -12,12 +12,8 @@
 deform: False
 common_head: False
 num_scales: 3
-<<<<<<< HEAD
-half_channels: True
-=======
 half_channels: False
 fgdm_predictor: True
->>>>>>> 8b07c067
 channels:
   cls_c: 128
   o2d_c: 128
