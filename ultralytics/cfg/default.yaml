# Ultralytics YOLO 🚀, AGPL-3.0 license
# Default training settings and hyperparameters for medium-augmentation COCO training

task: detect # (str) YOLO task, i.e. detect, segment, classify, pose
mode: train # (str) YOLO mode, i.e. train, val, predict, export, track, benchmark

# Train settings -------------------------------------------------------------------------------------------------------
model: # (str, optional) path to model file, i.e. yolov8n.pt, yolov8n.yaml
data: # (str, optional) path to data file, i.e. coco128.yaml
epochs: 400 # (int) number of epochs to train for
time: # (float, optional) number of hours to train for, overrides epochs if supplied
patience: 150 # (int) epochs to wait for no observable improvement for early stopping of training
batch: 32 # (int) number of images per batch (-1 for AutoBatch)
imgsz: [1280, 384] # (int | list) input images size as int for train and val modes, or list[w,h] for predict and export modes
save: True # (bool) save train checkpoints and predict results
save_period: -1 # (int) Save checkpoint every x epochs (disabled if < 1)
val_period: 1 # (int) Validation every x epochs
cache: False # (bool) True/ram, disk or False. Use cache for data loading
device: # (int | str | list, optional) device to run on, i.e. cuda device=0 or device=0,1,2,3 or device=cpu
workers: 4 # (int) number of worker threads for data loading (per RANK if DDP)
project: # (str, optional) project name
name: # (str, optional) experiment name, results saved to 'project/name' directory
exist_ok: False # (bool) whether to overwrite existing experiment
pretrained: True # (bool | str) whether to use a pretrained model (bool) or a model to load weights from (str)
optimizer: AdamW # (str) optimizer to use, choices=[SGD, Adam, Adamax, AdamW, NAdam, RAdam, RMSProp, auto]
verbose: True # (bool) whether to print verbose output
seed: 0 # (int) random seed for reproducibility
deterministic: True # (bool) whether to enable deterministic mode
single_cls: False # (bool) train multi-class data as single-class
rect: False # (bool) rectangular training if mode='train' or rectangular validation if mode='val'
cos_lr: False # (bool) use cosine learning rate scheduler
close_mosaic: 10 # (int) disable mosaic augmentation for final epochs (0 to disable)
resume: False # (bool) resume training from last checkpoint
amp: True # (bool) Automatic Mixed Precision (AMP) training, choices=[True, False], True runs AMP check
fraction: 1.0 # (float) dataset fraction to train on (default is 1.0, all images in train set)
profile: False # (bool) profile ONNX and TensorRT speeds during training for loggers
freeze: None # (int | list, optional) freeze first n layers, or freeze list of layer indices during training
multi_scale: False # (bool) Whether to use multiscale during training
# Segmentation
overlap_mask: True # (bool) masks should overlap during training (segment train only)
mask_ratio: 4 # (int) mask downsample ratio (segment train only)
# Classification
dropout: 0.0 # (float) use dropout regularization (classify train only)
pretrained_backbone: True
# Val/Test settings ----------------------------------------------------------------------------------------------------
val: True # (bool) validate/test during training
split: val # (str) dataset split to use for validation, i.e. 'val', 'test' or 'train'
save_json: False # (bool) save results to JSON file
save_hybrid: False # (bool) save hybrid version of labels (labels + additional predictions)
conf: # (float, optional) object confidence threshold for detection (default 0.25 predict, 0.001 val)
iou: 0.7 # (float) intersection over union (IoU) threshold for NMS
max_det: 50 # (int) maximum number of detections per image
half: False # (bool) use half precision (FP16)
dnn: False # (bool) use OpenCV DNN for ONNX inference
plot_labels: False
plots: False # (bool) save plots and images during train/val

# Predict settings -----------------------------------------------------------------------------------------------------
source: # (str, optional) source directory for images or videos
vid_stride: 1 # (int) video frame-rate stride
stream_buffer: False # (bool) buffer all streaming frames (True) or return the most recent frame (False)
visualize: False # (bool) visualize model features
augment: False # (bool) apply image augmentation to prediction sources
agnostic_nms: False # (bool) class-agnostic NMS
classes: # (int | list[int], optional) filter results by class, i.e. classes=0, or classes=[0,2,3]
retina_masks: False # (bool) use high-resolution segmentation masks
embed: # (list[int], optional) return feature vectors/embeddings from given layers
use_o2m_depth: False

# Visualize settings ---------------------------------------------------------------------------------------------------
show: False # (bool) show predicted images and videos if environment allows
save_frames: False # (bool) save predicted individual video frames
save_txt: False # (bool) save results as .txt file
save_conf: False # (bool) save results with confidence scores
save_crop: False # (bool) save cropped images with results
show_labels: True # (bool) show prediction labels, i.e. 'person'
show_conf: True # (bool) show prediction confidence, i.e. '0.99'
show_boxes: True # (bool) show prediction boxes
line_width: # (int, optional) line width of the bounding boxes. Scaled to image size if None.

# Export settings ------------------------------------------------------------------------------------------------------
format: torchscript # (str) format to export to, choices at https://docs.ultralytics.com/modes/export/#export-formats
keras: False # (bool) use Kera=s
optimize: False # (bool) TorchScript: optimize for mobile
int8: False # (bool) CoreML/TF INT8 quantization
dynamic: False # (bool) ONNX/TF/TensorRT: dynamic axes
simplify: False # (bool) ONNX: simplify model
opset: # (int, optional) ONNX: opset version
workspace: 4 # (int) TensorRT: workspace size (GB)
nms: False # (bool) CoreML: add NMS

# Hyperparameters ------------------------------------------------------------------------------------------------------
lr0: 0.001 # (float) initial learning rate (i.e. SGD=1E-2, Adam=1E-3)
lrf: 0.01 # (float) final learning rate (lr0 * lrf)
momentum: 0.937 # (float) SGD momentum/Adam beta1
weight_decay: 0.0005 # (float) optimizer weight decay 5e-4
warmup_epochs: 3.0 # (float) warmup epochs (fractions ok)
warmup_momentum: 0.8 # (float) warmup initial momentum
warmup_bias_lr: 0.1 # (float) warmup initial bias lr
box: 5 # (float) 2dbox loss gain

cls: 1 # (float) cls l oss gain (scale with pixels)
loss2d: 2 # (float) box loss gain
depth: 1 # (float) depth loss gain
offset3d: 10 # (float) 3d pixel offset loss gain
size3d: 1 # (float) 3d size loss gain
heading: 1 # (float) 3d heading loss gain
tal_topk: 8 # (int) number of assignments per groundtruth for o2m head
tal_alpha: 0.5
<<<<<<< HEAD
tal_beta: 1.0
tal_3d: True
kps_dist_metric: l2
=======
tal_beta: 3.0
tal_gamma: 3.0
>>>>>>> b6fee615
htl: False

dfl: 1.5 # (float) dfl loss gain
pose: 12.0 # (float) pose loss gain
kobj: 1.0 # (float) keypoint obj loss gain
label_smoothing: 0.0 # (float) label smoothing (fraction)
nbs: 64 # (int) nominal batch size
hsv_h: 0.015 # (float) image HSV-Hue augmentation (fraction)
hsv_s: 0.7 # (float) image HSV-Saturation augmentation (fraction)
hsv_v: 0.4 # (float) image HSV-Value augmentation (fraction)
degrees: 0.0 # (float) image rotation (+/- deg)
translate: 0.1 # (float) image translation (+/- fraction)
scale: 0.4 # (float) image scale (+/- gain)
shear: 0.0 # (float) image shear (+/- deg)
perspective: 0.0 # (float) image perspective (+/- fraction), range 0-0.001
flipud: 0.0 # (float) image flip up-down (probability)
fliplr: 0.5 # (float) image flip left-right (probability)
random_crop: 0.5 # (float) image crop (probability)
bgr: 0.0 # (float) image channel BGR (probability)
mosaic: 1.0 # (float) image mosaic (probability)
mixup: 0.5 # (float) image mixup (probability)
cam_dis: False
copy_paste: 0.0 # (float) segment copy-paste (probability)
auto_augment: randaugment # (str) auto augmentation policy for classification (randaugment, autoaugment, augmix)
erasing: 0.4 # (float) probability of random erasing during classification training (0-1)
crop_fraction: 1.0 # (float) image crop fraction for classification evaluation/inference (0-1)

# Custom config.yaml ---------------------------------------------------------------------------------------------------
cfg: # (str, optional) for overriding defaults.yaml

# Tracker settings ------------------------------------------------------------------------------------------------------
tracker: botsort.yaml # (str) tracker type, choices=[botsort.yaml, bytetrack.yaml]

save_dir:
weights:<|MERGE_RESOLUTION|>--- conflicted
+++ resolved
@@ -107,14 +107,10 @@
 heading: 1 # (float) 3d heading loss gain
 tal_topk: 8 # (int) number of assignments per groundtruth for o2m head
 tal_alpha: 0.5
-<<<<<<< HEAD
-tal_beta: 1.0
+tal_beta: 3.0
+tal_gamma: 3.0
 tal_3d: True
 kps_dist_metric: l2
-=======
-tal_beta: 3.0
-tal_gamma: 3.0
->>>>>>> b6fee615
 htl: False
 
 dfl: 1.5 # (float) dfl loss gain
