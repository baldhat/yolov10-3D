# Ultralytics YOLO 🚀, AGPL-3.0 license
# Default training settings and hyperparameters for medium-augmentation COCO training

task: detect # (str) YOLO task, i.e. detect, segment, classify, pose
mode: train # (str) YOLO mode, i.e. train, val, predict, export, track, benchmark

# Train settings -------------------------------------------------------------------------------------------------------
model: # (str, optional) path to model file, i.e. yolov8n.pt, yolov8n.yaml
data: # (str, optional) path to data file, i.e. coco128.yaml
epochs: 400 # (int) number of epochs to train for
time: # (float, optional) number of hours to train for, overrides epochs if supplied
patience: 150 # (int) epochs to wait for no observable improvement for early stopping of training
batch: 32 # (int) number of images per batch (-1 for AutoBatch)
imgsz: [960, 640] # (int | list) input images size as int for train and val modes, or list[w,h] for predict and export modes
save: True # (bool) save train checkpoints and predict results
save_period: -1 # (int) Save checkpoint every x epochs (disabled if < 1)
val_period: 1 # (int) Validation every x epochs
cache: False # (bool) True/ram, disk or False. Use cache for data loading
device: # (int | str | list, optional) device to run on, i.e. cuda device=0 or device=0,1,2,3 or device=cpu
workers: 4 # (int) number of worker threads for data loading (per RANK if DDP)
project: # (str, optional) project name
name: # (str, optional) experiment name, results saved to 'project/name' directory
exist_ok: False # (bool) whether to overwrite existing experiment
pretrained: True # (bool | str) whether to use a pretrained model (bool) or a model to load weights from (str)
optimizer: AdamW # (str) optimizer to use, choices=[SGD, Adam, Adamax, AdamW, NAdam, RAdam, RMSProp, auto]
verbose: True # (bool) whether to print verbose output
seed: 1 # (int) random seed for reproducibility
deterministic: True # (bool) whether to enable deterministic mode
single_cls: False # (bool) train multi-class data as single-class
rect: False # (bool) rectangular training if mode='train' or rectangular validation if mode='val'
cos_lr: False # (bool) use cosine learning rate scheduler
close_mosaic: 10 # (int) disable mosaic augmentation for final epochs (0 to disable)
resume: False # (bool) resume training from last checkpoint
amp: True # (bool) Automatic Mixed Precision (AMP) training, choices=[True, False], True runs AMP check
fraction: 1.0 # (float) dataset fraction to train on (default is 1.0, all images in train set)
profile: False # (bool) profile ONNX and TensorRT speeds during training for loggers
freeze: None # (int | list, optional) freeze first n layers, or freeze list of layer indices during training
multi_scale: False # (bool) Whether to use multiscale during training
# Segmentation
overlap_mask: True # (bool) masks should overlap during training (segment train only)
mask_ratio: 4 # (int) mask downsample ratio (segment train only)
# Classification
dropout: 0.0 # (float) use dropout regularization (classify train only)
pretrained_backbone: True
# Val/Test settings ----------------------------------------------------------------------------------------------------
val: True # (bool) validate/test during training
split: val # (str) dataset split to use for validation, i.e. 'val', 'test' or 'train'
save_json: False # (bool) save results to JSON file
save_hybrid: False # (bool) save hybrid version of labels (labels + additional predictions)
conf: # (float, optional) object confidence threshold for detection (default 0.25 predict, 0.001 val)
iou: 0.7 # (float) intersection over union (IoU) threshold for NMS
max_det: 50 # (int) maximum number of detections per image
half: False # (bool) use half precision (FP16)
dnn: False # (bool) use OpenCV DNN for ONNX inference
plot_labels: False
plots: False # (bool) save plots and images during train/val

# Predict settings -----------------------------------------------------------------------------------------------------
source: # (str, optional) source directory for images or videos
vid_stride: 1 # (int) video frame-rate stride
stream_buffer: False # (bool) buffer all streaming frames (True) or return the most recent frame (False)
visualize: False # (bool) visualize model features
augment: False # (bool) apply image augmentation to prediction sources
agnostic_nms: False # (bool) class-agnostic NMS
classes: # (int | list[int], optional) filter results by class, i.e. classes=0, or classes=[0,2,3]
retina_masks: False # (bool) use high-resolution segmentation masks
embed: # (list[int], optional) return feature vectors/embeddings from given layers
use_o2m_depth: False
use_dino_depth: False
dino_path: /home/stud/mijo/experiments/results/dino_lr1e-4/dino/best.pt

# Visualize settings ---------------------------------------------------------------------------------------------------
show: False # (bool) show predicted images and videos if environment allows
save_frames: False # (bool) save predicted individual video frames
save_txt: False # (bool) save results as .txt file
save_conf: False # (bool) save results with confidence scores
save_crop: False # (bool) save cropped images with results
show_labels: True # (bool) show prediction labels, i.e. 'person'
show_conf: True # (bool) show prediction confidence, i.e. '0.99'
show_boxes: True # (bool) show prediction boxes
line_width: # (int, optional) line width of the bounding boxes. Scaled to image size if None.

# Export settings ------------------------------------------------------------------------------------------------------
format: torchscript # (str) format to export to, choices at https://docs.ultralytics.com/modes/export/#export-formats
keras: False # (bool) use Kera=s
optimize: False # (bool) TorchScript: optimize for mobile
int8: False # (bool) CoreML/TF INT8 quantization
dynamic: False # (bool) ONNX/TF/TensorRT: dynamic axes
simplify: False # (bool) ONNX: simplify model
opset: # (int, optional) ONNX: opset version
workspace: 4 # (int) TensorRT: workspace size (GB)
nms: False # (bool) CoreML: add NMS

# Hyperparameters ------------------------------------------------------------------------------------------------------
lr0: 0.001 # (float) initial learning rate (i.e. SGD=1E-2, Adam=1E-3)
lrf: 0.01 # (float) final learning rate (lr0 * lrf)
momentum: 0.937 # (float) SGD momentum/Adam beta1
weight_decay: 0.0005 # (float) optimizer weight decay 5e-4
warmup_epochs: 3.0 # (float) warmup epochs (fractions ok)
warmup_momentum: 0.8 # (float) warmup initial momentum
warmup_bias_lr: 0.1 # (float) warmup initial bias lr
box: 5 # (float) 2dbox loss gain

# Losses
cls: 1 # (float) cls loss gain (scale with pixels)
loss2d: 2 # (float) box loss gain
depth: 1 # (float) depth loss gain
offset3d: 10 # (float) 3d pixel offset loss gain
size3d: 1 # (float) 3d size loss gain
heading: 1 # (float) 3d heading loss gain
# Task aligned learning
tal_topk: 8 # (int) number of assignments per groundtruth for o2m head
tal_alpha: 0.5 # class assignemnt score exponent
tal_beta: 1.0 # 2D assignment score exponent
tal_gamma: 1.0 # 3D assignment score exponent
tal_3d: True
tal_2d: True
kps_dist_metric: l1
constrain_anchors: True
# Training
htl: False
close_mixup: 0 # Epochs before the end to stop mixup augmentation
max_depth_threshold: 70
min_depth_threshold: 0.5
min_scale: 0.6
max_scale: 1.4
overfit: False
distillation: True
distillation_temp: 2
<<<<<<< HEAD
distillation_weight: 0.75
distillation_loss: "mse"
=======
distillation_weight: 0.25
distillation_loss: "cos"
distillation_no_mixup: True
load_depth_maps: True
>>>>>>> 79992f9b

dfl: 1.5 # (float) dfl loss gain
pose: 12.0 # (float) pose loss gain
kobj: 1.0 # (float) keypoint obj loss gain
label_smoothing: 0.0 # (float) label smoothing (fraction)
nbs: 64 # (int) nominal batch size
hsv_h: 0.015 # (float) image HSV-Hue augmentation (fraction)
hsv_s: 0.7 # (float) image HSV-Saturation augmentation (fraction)
hsv_v: 0.4 # (float) image HSV-Value augmentation (fraction)
degrees: 0.0 # (float) image rotation (+/- deg)
translate: 0.1 # (float) image translation (+/- fraction)
scale: 0.4 # (float) image scale (+/- gain)
shear: 0.0 # (float) image shear (+/- deg)
perspective: 0.0 # (float) image perspective (+/- fraction), range 0-0.001
flipud: 0.0 # (float) image flip up-down (probability)
fliplr: 0.5 # (float) image flip left-right (probability)
random_crop: 0.5 # (float) image crop (probability)
bgr: 0.0 # (float) image channel BGR (probability)
mosaic: 1.0 # (float) image mosaic (probability)
mixup: 0.5 # (float) image mixup (probability)
cam_dis: False
copy_paste: 0.0 # (float) segment copy-paste (probability)
auto_augment: randaugment # (str) auto augmentation policy for classification (randaugment, autoaugment, augmix)
erasing: 0.4 # (float) probability of random erasing during classification training (0-1)
crop_fraction: 1.0 # (float) image crop fraction for classification evaluation/inference (0-1)

# Custom config.yaml ---------------------------------------------------------------------------------------------------
cfg: # (str, optional) for overriding defaults.yaml

# Tracker settings ------------------------------------------------------------------------------------------------------
tracker: botsort.yaml # (str) tracker type, choices=[botsort.yaml, bytetrack.yaml]

save_dir:
weights:<|MERGE_RESOLUTION|>--- conflicted
+++ resolved
@@ -127,15 +127,10 @@
 overfit: False
 distillation: True
 distillation_temp: 2
-<<<<<<< HEAD
 distillation_weight: 0.75
-distillation_loss: "mse"
-=======
-distillation_weight: 0.25
 distillation_loss: "cos"
-distillation_no_mixup: True
-load_depth_maps: True
->>>>>>> 79992f9b
+distillation_no_mixup: False
+load_depth_maps: False
 
 dfl: 1.5 # (float) dfl loss gain
 pose: 12.0 # (float) pose loss gain
